type ReverseMap<T> = T[keyof T];

export declare namespace TelegramWebApps {
  interface SDK {
    WebApp: WebApp;
  }

  const Events = {
    /**
     * eventHandler receives no parameters, new theme settings and color scheme can be received via this.themeParams and this.colorScheme respectively.
     */
    themeChanged = 'themeChanged',
    /**
     * eventHandler receives an object with the single field isStateStable. 
     * If isStateStable is true, the resizing of the Web App is finished. 
     * If it is false, the resizing is ongoing (the user is expanding or collapsing the Web App or an animated object is playing). 
     * The current value of the visible section’s height is available in this.viewportHeight.
     */
    viewportChanged = 'viewportChanged',
    /**
     * eventHandler receives no parameters.
     */
    mainButtonClicked = 'mainButtonClicked',
    /**
     * eventHandler receives no parameters.
     */
    backButtonClicked = 'backButtonClicked',
    /**
     * eventHandler receives no parameters.
     */
    settingsButtonClicked = 'settingsButtonClicked',
    /**
     * eventHandler receives an object with the two fields: 
     * url – invoice link provided and status – one of the invoice statuses:
     * -- paid – invoice was paid successfully,
     * -- cancelled – user closed this invoice without paying,
     * -- failed – user tried to pay, but the payment was failed,
     * -- pending – the payment is still processing. The bot will receive a service message about a successful payment when the payment is successfully paid.
     */
    invoiceClosed = 'invoiceClosed'
  } as const;

  type EventType = ReverseMap<typeof Events>;

  interface WebApp {
    /**
     * A string with raw data transferred to the Web App, convenient for validating data.
     * WARNING: Validate data from this field before using it on the bot's server.
     */
    initData: string;
    /**
     * An object with input data transferred to the Web App.
     * WARNING: Data from this field should not be trusted.
     * You should only use data from initData on the bot's server and only after it has been validated.
     */
    initDataUnsafe: WebAppInitData;
    /**
     * The version of the Bot API available in the user's Telegram app.
     */
    version: string;
    /**
     * The color scheme currently used in the Telegram app. Either “light” or “dark”.
     * Also available as the CSS variable var(--tg-color-scheme).
     */
    colorScheme: "light" | "dark";
    /**
     * An object containing the current theme settings used in the Telegram app.
     */
    themeParams: ThemeParams;
    /**
     * True if the Web App is expanded to the maximum available height.
     * False, if the Web App occupies part of the screen and can be expanded to the full height using the expand() method.
     */
    isExpanded: boolean;
    /**
     * The current height of the visible area of the Web App. Also available in CSS as the variable var(--tg-viewport-height).
     */
    viewportHeight: number;
    /**
     * The height of the visible area of the Web App in its last stable state. Also available in CSS as a variable var(--tg-viewport-stable-height).
     */
    viewportStableHeight: number;
    /**
     * Current header color in the #RRGGBB format.
     */
    headerColor: string;
    /**
    * Current background color in the #RRGGBB format.
    */
    backgroundColor: string;
    /**
     * An object for controlling the back button which can be displayed in the header of the Web App in the Telegram interface.
     */
    BackButton: BackButton;
    /**
     * An object for controlling the main button, which is displayed at the bottom of the Web App in the Telegram interface.
     */
    MainButton: MainButton;
    /**
     * An object for controlling haptic feedback.
     */
    HapticFeedback: HapticFeedback;
    /**
     * Returns true if the user's app supports a version of the Bot API that is equal to or higher than the version passed as the parameter.
     */
    isVersionAtLeast(version: number): boolean;
    /**
     * Bot API 6.1+ 
     * A method that sets the app header color. 
     * You can only pass Telegram.WebApp.themeParams.bg_color or Telegram.WebApp.themeParams.secondary_bg_color as a color or you can use keywords bg_color, secondary_bg_color instead.
     */
    setHeaderColor(color: "bg_color" | "secondary_bg_color" | string): void;
    /**
     * Bot API 6.1+ 
     * A method that sets the app background color in the #RRGGBB format or you can use keywords bg_color, secondary_bg_color instead.
     */
    setBackgroundColor(color: string): void;
    /**
     * A method that sets the app event handler.
     */
    onEvent(eventType: EventType, eventHandler: () => void): void;
    /**
     * 	A method that deletes a previously set event handler.
     */
    offEvent(eventType: EventType, eventHandler: () => void): void;
    /**
     * A method used to send data to the bot.
     */
    sendData(data): void;
    /**
     * A method that opens a link in an external browser. 
     * The Web App will not be closed.
     * Note that this method can be called only in response to the user interaction with the Web App interface (e.g. click inside the Web App or on the main button)
     */
    openLink(url: string): void;
    /**
     * A method that opens a telegram link inside Telegram app. 
     * The Web App will be closed.
     */
    openTelegramLink(url: string): void;
    /**
     * Bot API 6.1+ 
     * A method that opens an invoice using the link url. 
     * The Web App will receive the event invoiceClosed when the invoice is closed. 
     * If an optional callback parameter was passed, the callback function will be called and the invoice status will be passed as the first argument.
     */
    openInvoice(url: string, callback: () => void): void;
    /**
     * A method that informs the Telegram app that the Web App is ready to be displayed.
     */
    ready(): void;
    /**
     * A method that expands the Web App to the maximum available height.
     */
    expand(): void;
    /**
     * A method that closes the Web App.
     */
    close(): void;
  }

  interface ThemeParams {
    /**
     * Background color in the #RRGGBB format.
     * Also available as the CSS variable var(--tg-theme-bg-color).
     */
    bg_color?: string;
    /**
     * Main text color in the #RRGGBB format.
     * Also available as the CSS variable var(--tg-theme-text-color).
     */
    text_color?: string;
    /**
     * Hint text color in the #RRGGBB format.
     * Also available as the CSS variable var(--tg-theme-hint-color).
     */
    hint_color?: string;
    /**
     * Link color in the #RRGGBB format.
     * Also available as the CSS variable var(--tg-theme-link-color).
     */
    link_color?: string;
    /**
     * Button color in the #RRGGBB format.
     * Also available as the CSS variable var(--tg-theme-button-color).
     */
    button_color?: string;
    /**
     * Button text color in the #RRGGBB format.
     * Also available as the CSS variable var(--tg-theme-button-text-color).
     */
    button_text_color?: string;
    /**
     * Bot API 6.1+ 
     * Secondary background color in the #RRGGBB format.
     * Also available as the CSS variable var(--tg-theme-secondary-bg-color).
     */
    secondary_bg_color?: string;
  }

  interface BackButton {
    /**
     * 	Shows whether the button is visible. Set to false by default.
     */
    isVisible:	boolean;
    /**
     * Bot API 6.1+ 
     * A method that sets the button press event handler. 
     * An alias for Telegram.WebApp.onEvent('backButtonClicked', callback)
     */
    onClick(callback: () => void): void;	
    /**
     * Bot API 6.1+ 
     * A method that removes the button press event handler. 
     * An alias for Telegram.WebApp.offEvent('backButtonClicked', callback)
     */
    offClick(callback: () => void): void;
    /**
     * Bot API 6.1+ 
     * A method to make the button active and visible.
     */
    show(): void;
    /**
<<<<<<< HEAD
     * Username of the user or bot.
     */
    username?: string;
    /**
     * IETF language tag of the user's language. Returns in user field only.
     */
    language_code?: string;
    /**
     * URL of the user’s profile photo. The photo can be in .jpeg or .svg formats. Only returned for Web Apps launched from the attachment menu.
=======
     * Bot API 6.1+ 
     * A method to hide the button.
>>>>>>> deee13ee
     */
    hide(): void;	
  }

  interface MainButton {
    /**
     * Current button text. Set to CONTINUE by default.
     */
    text: string;
    /**
     * 	Current button color. Set to themeParams.button_color by default.
     */
    color: string;
    /**
     * Current button text color. Set to themeParams.button_text_color by default.
     */
    textColor: string;
    /**
     * Shows whether the button is visible. Set to false by default.
     */
    isVisible: boolean;
    /**
     * Shows whether the button is active. Set to true by default.
     */
    isActive: boolean;
    /**
     * Readonly. Shows whether the button is displaying a loading indicator.
     */
    isProgressVisible: boolean;
    /**
     * A method to set the button text.
     */
    setText(text: string): void;
    /**
     * A method that sets the button press event handler. An alias for Telegram.WebApp.onEvent('mainButtonClicked', callback)
     */
    onClick(callback: () => void): void;
    /**
     * A method that removes the button press event handler.
     * An alias for Telegram.WebApp.offEvent('mainButtonClicked', callback)
     */
    offClick(callback: () => void): void;
    /**
     * A method to make the button visible.
     */
    show(): void;
    /**
     * A method to hide the button.
     */
    hide(): void;
    /**
     * A method to enable the button.
     */
    enable(): void;
    /**
     * A method to disable the button.
     */
    disable(): void;
    /**
     * A method to show a loading indicator on the button.
     */
    showProgress(leaveActive: boolean): void;
    /**
     * A method to hide the loading indicator.
     */
    hideProgress(): void;
    /**
     * A method to set the button parameters.
     */
    setParams(params: MainButtonParams): void;
  }

  interface MainButtonParams {
    /**
     * Button text.
     */
    text?: string;
    /**
     * Button color.
     */
    color?: string;
    /**
     * Button text color.
     */
    text_color?: string;
    /**
     * Enable the button.
     */
    is_active?: boolean;
    /**
     * Show the button.
     */
    is_visible?: boolean;
  }

  interface HapticFeedback {
    /**
     * Bot API 6.1+ 
     * A method tells that an impact occurred. 
     * The Telegram app may play the appropriate haptics based on style value passed. 
     * Style can be one of these values:
     * - light, indicates a collision between small or lightweight UI objects,
     * - medium, indicates a collision between medium-sized or medium-weight UI objects,
     * - heavy, indicates a collision between large or heavyweight UI objects,
     * - rigid, indicates a collision between hard or inflexible UI objects,
     * - soft, indicates a collision between soft or flexible UI objects.
     */
    impactOccurred(style: "light" | "medium" | "heavy" | "rigid" | "soft"): void;
    /**
     * Bot API 6.1+ 
     * A method tells that a task or action has succeeded, failed, or produced a warning. 
     * The Telegram app may play the appropriate haptics based on type value passed. 
     * Type can be one of these values:
     * - error, indicates that a task or action has failed,
     * - success, indicates that a task or action has completed successfully,
     * - warning, indicates that a task or action produced a warning.
     */
    notificationOccurred(type: "error" | "success" | "warning"): void;
    /**
     * Bot API 6.1+ 
     * A method tells that the user has changed a selection. 
     * The Telegram app may play the appropriate haptics.
     * Do not use this feedback when the user makes or confirms a selection; use it only when the selection changes.
     */
    selectionChanged(): void;
  }

  interface WebAppInitData {
    /**
     * A unique identifier for the Web App session, required for sending messages via the answerWebAppQuery method.
     */
    query_id?: string;
    /**
     * An object containing data about the current user.
     */
    user?: WebAppUser;
    /**
     * An object containing data about the chat partner of the current user in the chat where the bot was launched via the attachment menu. 
     * Returned only for Web Apps launched via the attachment menu.
     */
    receiver?: WebAppUser;
    /**
     * An object containing data about the chat where the bot was launched via the attachment menu. 
     * Returned for supergroups, channels and group chats – only for Web Apps launched via the attachment menu.
     */
    chat?: WebAppChat;
    /**
     * Time in seconds, after which a message can be sent via the answerWebAppQuery method.
     */
    can_send_after?: number;
    /**
     * The value of the startattach parameter, passed via link. 
     * Only returned for Web Apps when launched from the attachment menu via link.
     */
    start_param?: string;
    /**
     * Unix time when the form was opened.
     */
    auth_date?: number;
    /**
     * A hash of all passed parameters, which the bot server can use to check their validity.
     */
    hash?: string;
  }

  interface WebAppUser {
    /**
     * A unique identifier for the user or bot.
     */
    id?: number;
    /**
     * True, if this user is a bot. Returns in the receiver field only.
     */
    is_bot: boolean;
    /**
     * First name of the user or bot.
     */
    first_name: string;
    /**
     * Last name of the user or bot.
     */
    last_name?: string;
    /**
     * Username of the user or bot.
     */
    usernames?: string;
    /**
     * IETF language tag of the user's language. Returns in user field only.
     */
    language_code?: string;
    /**
     * URL of the user’s profile photo. The photo can be in .jpeg or .svg formats. Only returned for Web Apps launched from the attachment menu.
     */
    photo_url?: string;
  }

  interface WebAppChat {
    /**
     * Unique identifier for this chat. 
     * This number may have more than 32 significant bits and some programming languages may have difficulty/silent defects in interpreting it. 
     * But it has at most 52 significant bits, so a signed 64-bit integer or double-precision float type are safe for storing this identifier.
     */
    id: BigInt;
    /**
     * Type of chat, can be either “group”, “supergroup” or “channel”
     */
    type: "group" | "supergroup" | "channel";
    /**
     * Title of the chat
     */
    title: string;
    /**
     * Username of the chat
     */
    username?: string;
    /**
     * URL of the chat’s photo. 
     * The photo can be in .jpeg or .svg formats. 
     * Only returned for Web Apps launched from the attachment menu.
     */
    photo_url?: string;
  }
  
}


declare global {
  const Telegram: TelegramWebApps.SDK;
}<|MERGE_RESOLUTION|>--- conflicted
+++ resolved
@@ -221,20 +221,8 @@
      */
     show(): void;
     /**
-<<<<<<< HEAD
-     * Username of the user or bot.
-     */
-    username?: string;
-    /**
-     * IETF language tag of the user's language. Returns in user field only.
-     */
-    language_code?: string;
-    /**
-     * URL of the user’s profile photo. The photo can be in .jpeg or .svg formats. Only returned for Web Apps launched from the attachment menu.
-=======
      * Bot API 6.1+ 
      * A method to hide the button.
->>>>>>> deee13ee
      */
     hide(): void;	
   }
@@ -420,7 +408,7 @@
     /**
      * Username of the user or bot.
      */
-    usernames?: string;
+    username?: string;
     /**
      * IETF language tag of the user's language. Returns in user field only.
      */
